--- conflicted
+++ resolved
@@ -484,17 +484,7 @@
             if contest.phase == 'BEFORE':
                 raise ContestCogError(f'Contest `{contest.id} | {contest.name}` has not started')
             ranklist = await cf_common.cache2.ranklist_cache.generate_ranklist(contest.id, fetch_changes=True,
-<<<<<<< HEAD
-                                                                               show_unofficial=show_official is False)
-
-        # for Edu rounds the cf api returns the unofficial participants as official as well.
-        # Hence we need to fix ranks for actual rated people
-        # Note that unofficial people still have their original ranks but they will be filtered out in show_ranklist
-        if show_official and "educational" in contest.name.lower():
-            handles, ranklist = self._filter_rated_only_contestant_data(handles, ranklist)
-=======
                                                                                show_unofficial=not show_official)
->>>>>>> c940947e
 
         await wait_msg.delete()
         await ctx.channel.send(embed=self._make_contest_embed_for_ranklist(ranklist))
@@ -513,11 +503,7 @@
                 continue
 
             # Database has correct handle ignoring case, update to it
-<<<<<<< HEAD
-            handle = standing.party.teamName or standing.party.members[0].handle
-=======
             handle = rl.Ranklist.get_ranklist_lookup_key(standing)
->>>>>>> c940947e
             if vc and standing.party.participantType != 'VIRTUAL':
                 continue
             handle_standings.append((handle, standing))
